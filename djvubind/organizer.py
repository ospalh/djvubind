#! /usr/bin/env python3

#       This program is free software; you can redistribute it and/or modify
#       it under the terms of the GNU General Public License as published by
#       the Free Software Foundation; either version 3 of the License, or
#       (at your option) any later version.
#
#       This program is distributed in the hope that it will be useful,
#       but WITHOUT ANY WARRANTY; without even the implied warranty of
#       MERCHANTABILITY or FITNESS FOR A PARTICULAR PURPOSE.  See the
#       GNU General Public License for more details.
#
#       You should have received a copy of the GNU General Public License
#       along with this program; if not, write to the Free Software
#       Foundation, Inc.
"""
Data structures to organize collect and abstract information.
"""

import os
import sys

from . import utils

class Book:
    """
    Contains all information regarding the djvu ebook that will be produced.
    """

    def __init__(self):
        self.pages = []
        self.suppliments = {'cover_front':None,
                            'cover_back':None,
                            'metadata':None,
                            'bookmarks':None}
        self.dpi = None

    def get_dpi(self):
        """
        Sets the book's dpi based on the dpi of the individual pages.  Pretty much
        only used by minidjvu.
        """

        for page in self.pages:
            if (self.dpi is not None) and (page.dpi != self.dpi):
                print("msg: [organizer.Book.analyze()] {0}".format(page.path))
                print("     Page dpi is different from the previous page.", file=sys.stderr)
                print("     If you encounter problems with minidjvu, this is probably why.", file=sys.stderr)
            self.dpi = page.dpi

        return None

    def insert_page(self, path):
        """
        Add an image to the book.
        """

        self.pages.append(Page(path))
        return None

    def save_report(self):
        """
        Saves a diagnostic report of the book in csv format.
        """

        with open('book.csv', 'w', encoding='utf8') as handle:
            handle.write('Path, Bitonal, DPI, Title, OCR\n')
            for page in self.pages:
                entry = [page.path, str(page.bitonal), str(page.dpi), str(page.title), str(len(page.text))]
                entry = ", ".join(entry)
                handle.write(entry)
                handle.write('\n')

        return None

class Page:
    """
    Contains information relevant to a single page/image.
    """

    def __init__(self, path):
        self.path = os.path.abspath(path)

        self.bitonal = None
        self.dpi = 0
        self.text = ''
        self.title = None

    def get_dpi(self):
        """
        Find the resolution of the image.
        """
        resolution = utils.execute('identify -ping -format %x "{0}"'.format(
            self.path), capture=True).decode('ascii').split(' ')
        if resolution[1] == 'PixelsPerInch':
            self.dpi = int(resolution[0])
        elif resolution[1] == 'PixelsPerCentimeter':
            self.dpi = round(float(resolution[0]) * 2.54)
        else:
            raise ValueError(
                'Unknown image resolution unit "{0}"'.format(resolution[0]))

    def is_bitonal(self):
        """
        Check if the image is bitonal.
        """

        if utils.execute('identify -ping "{0}"'.format(self.path), capture=True).decode('utf8').find('1-bit') == -1:
            self.bitonal = False
        else:
<<<<<<< HEAD
            if int(utils.execute('identify -ping -format %z "{0}"'.format(
                    self.path), capture=True).decode('utf8')) != 1:
=======
            if int(utils.execute('identify -ping -format %z "{0}"'.format(self.path), capture=True).decode('utf8')) != 1:
>>>>>>> 3f11cfba
                print("msg: {0}: Bitonal image but with a depth greater than 1.  Modifying image depth.".format(os.path.split(self.path)[1]))
                utils.execute('mogrify -colorspace gray -depth 1 "{0}"'.format(self.path))
            self.bitonal = True

        if (self.path[-4:].lower() == '.pgm') and (self.bitonal is True):
            msg = utils.color("wrn: {0}: Bitonal image but using a PGM format instead of PBM. Tesseract might get mad!".format(os.path.split(self.path)[1]), 'red')
            print(msg, file=sys.stderr)
        return None<|MERGE_RESOLUTION|>--- conflicted
+++ resolved
@@ -90,15 +90,10 @@
         """
         Find the resolution of the image.
         """
-        resolution = utils.execute('identify -ping -format %x "{0}"'.format(
-            self.path), capture=True).decode('ascii').split(' ')
-        if resolution[1] == 'PixelsPerInch':
-            self.dpi = int(resolution[0])
-        elif resolution[1] == 'PixelsPerCentimeter':
-            self.dpi = round(float(resolution[0]) * 2.54)
-        else:
-            raise ValueError(
-                'Unknown image resolution unit "{0}"'.format(resolution[0]))
+
+        dpi = utils.execute('identify -ping -format %x "{0}"'.format(self.path), capture=True).decode('ascii').split(' ')[0]
+        self.dpi = int(dpi)
+        return None
 
     def is_bitonal(self):
         """
@@ -108,12 +103,7 @@
         if utils.execute('identify -ping "{0}"'.format(self.path), capture=True).decode('utf8').find('1-bit') == -1:
             self.bitonal = False
         else:
-<<<<<<< HEAD
-            if int(utils.execute('identify -ping -format %z "{0}"'.format(
-                    self.path), capture=True).decode('utf8')) != 1:
-=======
             if int(utils.execute('identify -ping -format %z "{0}"'.format(self.path), capture=True).decode('utf8')) != 1:
->>>>>>> 3f11cfba
                 print("msg: {0}: Bitonal image but with a depth greater than 1.  Modifying image depth.".format(os.path.split(self.path)[1]))
                 utils.execute('mogrify -colorspace gray -depth 1 "{0}"'.format(self.path))
             self.bitonal = True
